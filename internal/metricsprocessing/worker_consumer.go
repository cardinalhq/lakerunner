// Copyright (C) 2025 CardinalHQ, Inc
//
// This program is free software: you can redistribute it and/or modify
// it under the terms of the GNU Affero General Public License as
// published by the Free Software Foundation, version 3.
//
// This program is distributed in the hope that it will be useful,
// but WITHOUT ANY WARRANTY; without even the implied warranty of
// MERCHANTABILITY or FITNESS FOR A PARTICULAR PURPOSE. See the
// GNU Affero General Public License for more details.
//
// You should have received a copy of the GNU Affero General Public License
// along with this program. If not, see <http://www.gnu.org/licenses/>.

package metricsprocessing

import (
	"context"
<<<<<<< HEAD
	"sort"
	"sync"
=======
	"log/slog"
	"time"
>>>>>>> 0954ecdb

	"github.com/cardinalhq/lakerunner/internal/fly"
	"github.com/cardinalhq/lakerunner/internal/logctx"
)

// MessageProcessor defines the interface for processing a single message
type MessageProcessor interface {
	// ProcessMessage processes a single message
	// The processor is responsible for inserting Kafka offsets into the database for deduplication
	ProcessMessage(ctx context.Context, msg fly.ConsumedMessage) error

	// GetTopic returns the topic name
	GetTopic() string

	// GetConsumerGroup returns the consumer group name
	GetConsumerGroup() string
}

// WorkerConsumer is a base consumer for single-message-per-work-item processing.
// It processes messages from different partitions in parallel, but maintains
// sequential processing within each partition to preserve offset ordering
// required by the offsetTracker's deduplication logic.
type WorkerConsumer struct {
	consumer      fly.Consumer
	processor     MessageProcessor
	offsetTracker *offsetTracker
	store         OffsetTrackerStore
}

// NewWorkerConsumer creates a new worker consumer
func NewWorkerConsumer(
	consumer fly.Consumer,
	processor MessageProcessor,
	store OffsetTrackerStore,
) *WorkerConsumer {
	return &WorkerConsumer{
		consumer:      consumer,
		processor:     processor,
		store:         store,
		offsetTracker: newOffsetTracker(store, processor.GetConsumerGroup(), processor.GetTopic()),
	}
}

// Run starts the consumer
func (w *WorkerConsumer) Run(ctx context.Context) error {
	ll := logctx.FromContext(ctx)
	ll.Info("Starting worker consumer",
		"topic", w.processor.GetTopic(),
		"consumerGroup", w.processor.GetConsumerGroup())

	// Start lag monitoring
	go w.monitorLag(ctx)

	return w.consumer.Consume(ctx, w.handleBatch)
}

<<<<<<< HEAD
// handleBatch processes a batch of messages with per-partition parallelism.
// Messages from different partitions are processed in parallel, but within
// each partition messages are processed sequentially to maintain offset ordering
// required by the offsetTracker's deduplication logic.
=======
// monitorLag logs consumer lag every minute
func (w *WorkerConsumer) monitorLag(ctx context.Context) {
	ticker := time.NewTicker(1 * time.Minute)
	defer ticker.Stop()

	ll := logctx.FromContext(ctx)

	for {
		select {
		case <-ctx.Done():
			return
		case <-ticker.C:
			stats := w.consumer.Stats()
			ll.Info("Consumer lag",
				slog.Int64("lag", stats.Lag),
				slog.String("topic", w.processor.GetTopic()),
				slog.String("consumerGroup", w.processor.GetConsumerGroup()))
		}
	}
}

// handleBatch processes a batch of messages
>>>>>>> 0954ecdb
func (w *WorkerConsumer) handleBatch(ctx context.Context, msgs []fly.ConsumedMessage) error {
	if len(msgs) == 0 {
		return nil
	}

	ll := logctx.FromContext(ctx)

	// Group messages by partition
	partitionMsgs := make(map[int][]fly.ConsumedMessage)
	for _, msg := range msgs {
		partitionMsgs[msg.Partition] = append(partitionMsgs[msg.Partition], msg)
	}

	// Sort messages within each partition by offset
	for partition := range partitionMsgs {
		pMsgs := partitionMsgs[partition]
		sort.Slice(pMsgs, func(i, j int) bool {
			return pMsgs[i].Offset < pMsgs[j].Offset
		})
	}

	// Process partitions in parallel, messages within partition sequentially
	type partitionResult struct {
		partition    int
		highestMsg   *fly.ConsumedMessage
		err          error
		processCount int
	}

	results := make(chan partitionResult, len(partitionMsgs))
	var wg sync.WaitGroup

	for partition, pMsgs := range partitionMsgs {
		wg.Add(1)
		go func(partition int, messages []fly.ConsumedMessage) {
			defer wg.Done()

			var lastSuccessMsg *fly.ConsumedMessage
			var processCount int

			// Process messages sequentially within this partition
			for i := range messages {
				msg := messages[i]

				// Check for duplicate
				isDuplicate, err := w.checkDuplicate(ctx, msg)
				if err != nil {
					results <- partitionResult{partition: partition, highestMsg: lastSuccessMsg, err: err, processCount: processCount}
					return
				}

				if isDuplicate {
					// Still count as success for commit purposes
					lastSuccessMsg = &messages[i]
					processCount++
					continue
				}

				// Process the message
				if err := w.processor.ProcessMessage(ctx, msg); err != nil {
					ll.Error("Failed to process message",
						"partition", msg.Partition,
						"offset", msg.Offset,
						"error", err)
					results <- partitionResult{partition: partition, highestMsg: lastSuccessMsg, err: err, processCount: processCount}
					return
				}

				lastSuccessMsg = &messages[i]
				processCount++
			}

			results <- partitionResult{partition: partition, highestMsg: lastSuccessMsg, processCount: processCount}
		}(partition, pMsgs)
	}

	// Wait for all partitions to complete
	wg.Wait()
	close(results)

	// Collect results and commit offsets
	var firstErr error
	for r := range results {
		if r.err != nil && firstErr == nil {
			firstErr = r.err
		}

		// Commit the highest successful offset for this partition
		if r.highestMsg != nil {
			if err := w.commitMessage(ctx, *r.highestMsg); err != nil {
				ll.Error("Failed to commit messages",
					"partition", r.partition,
					"offset", r.highestMsg.Offset,
					"error", err)
				if firstErr == nil {
					firstErr = err
				}
			} else {
				ll.Debug("Committed messages up to offset",
					"partition", r.partition,
					"offset", r.highestMsg.Offset,
					"count", r.processCount)
			}
		}
	}

	return firstErr
}

// checkDuplicate checks if a message has already been processed
func (w *WorkerConsumer) checkDuplicate(ctx context.Context, msg fly.ConsumedMessage) (bool, error) {
	ll := logctx.FromContext(ctx)

	isProcessed, err := w.offsetTracker.isOffsetProcessed(ctx, int32(msg.Partition), msg.Offset)
	if err != nil {
		ll.Error("Failed to check offset processed status",
			"partition", msg.Partition,
			"offset", msg.Offset,
			"error", err)
		return false, err
	}

	if isProcessed {
		ll.Info("Skipping already processed message",
			"partition", msg.Partition,
			"offset", msg.Offset)
	}

	return isProcessed, nil
}

// commitMessage commits a message to the Kafka consumer group
func (w *WorkerConsumer) commitMessage(ctx context.Context, msg fly.ConsumedMessage) error {
	ll := logctx.FromContext(ctx)

	if err := w.consumer.CommitMessages(ctx, msg); err != nil {
		ll.Error("Failed to commit message to Kafka",
			"partition", msg.Partition,
			"offset", msg.Offset,
			"error", err)
		return err
	}

	return nil
}

// Close closes the consumer
func (w *WorkerConsumer) Close() error {
	return w.consumer.Close()
}<|MERGE_RESOLUTION|>--- conflicted
+++ resolved
@@ -16,13 +16,10 @@
 
 import (
 	"context"
-<<<<<<< HEAD
+	"log/slog"
 	"sort"
 	"sync"
-=======
-	"log/slog"
 	"time"
->>>>>>> 0954ecdb
 
 	"github.com/cardinalhq/lakerunner/internal/fly"
 	"github.com/cardinalhq/lakerunner/internal/logctx"
@@ -79,12 +76,6 @@
 	return w.consumer.Consume(ctx, w.handleBatch)
 }
 
-<<<<<<< HEAD
-// handleBatch processes a batch of messages with per-partition parallelism.
-// Messages from different partitions are processed in parallel, but within
-// each partition messages are processed sequentially to maintain offset ordering
-// required by the offsetTracker's deduplication logic.
-=======
 // monitorLag logs consumer lag every minute
 func (w *WorkerConsumer) monitorLag(ctx context.Context) {
 	ticker := time.NewTicker(1 * time.Minute)
@@ -106,8 +97,10 @@
 	}
 }
 
-// handleBatch processes a batch of messages
->>>>>>> 0954ecdb
+// handleBatch processes a batch of messages with per-partition parallelism.
+// Messages from different partitions are processed in parallel, but within
+// each partition messages are processed sequentially to maintain offset ordering
+// required by the offsetTracker's deduplication logic.
 func (w *WorkerConsumer) handleBatch(ctx context.Context, msgs []fly.ConsumedMessage) error {
 	if len(msgs) == 0 {
 		return nil

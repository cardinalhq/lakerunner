--- conflicted
+++ resolved
@@ -91,11 +91,6 @@
 		fpToSegments[row.Fingerprint] = append(fpToSegments[row.Fingerprint], seg)
 	}
 
-<<<<<<< HEAD
-	// Debug: print query tree
-	// fmt.Printf("Query tree:\n%s", debugPrintTrigramQuery(root, 0))
-	// fmt.Printf("fpToSegments has %d entries\n", len(fpToSegments))
-=======
 	// Log segments grouped by fingerprint
 	for fp, segs := range fpToSegments {
 		segIDs := make([]int64, len(segs))
@@ -107,7 +102,6 @@
 			"segment_count", len(segs),
 			"segment_ids", segIDs)
 	}
->>>>>>> 99d2fe24
 
 	// Compute final set based on trigram query logic
 	finalSet := computeSegmentSet(root, fpToSegments)
@@ -225,7 +219,6 @@
 			if len(c.V) == 0 {
 				return nil
 			}
-<<<<<<< HEAD
 			if slices.Contains(fullValueDimensions, label) {
 				fp := computeFingerprint(label, existsRegex)
 				fps[fp] = struct{}{}
@@ -241,13 +234,6 @@
 					fps[fp] = struct{}{}
 				}
 				return fromIndexQuery(label, lt)
-=======
-			if slices.Contains(dimensionsToIndex, label) {
-				pattern := ".*" + regexp.QuoteMeta(c.V[0]) + ".*"
-				addAndNodeFromPattern(label, pattern, fps, root)
-			} else {
-				addExistsNode(label, fps, root)
->>>>>>> 99d2fe24
 			}
 
 		case "regex":
@@ -294,23 +280,15 @@
 			return nil
 		}
 
-<<<<<<< HEAD
 		if c.Op == "and" {
 			// For AND: build each sub-clause and combine with AND
 			var andSubs []*TrigramQuery
-=======
-		op := c.Op
-		switch op {
-		case "and":
-			// For AND: combine all sub-clauses with AND
->>>>>>> 99d2fe24
 			for _, subClause := range c.Clauses {
 				branch := buildTrigramQueryForClause(subClause, fps)
 				if branch != nil {
 					andSubs = append(andSubs, branch)
 				}
 			}
-<<<<<<< HEAD
 			if len(andSubs) == 0 {
 				return nil
 			}
@@ -320,10 +298,6 @@
 			return &TrigramQuery{Op: index.QAnd, Sub: andSubs}
 		} else if c.Op == "or" {
 			// For OR: build each sub-clause and combine with OR
-=======
-		case "or":
-			// For OR: create OR node with all sub-clauses
->>>>>>> 99d2fe24
 			var orSubs []*TrigramQuery
 			for _, subClause := range c.Clauses {
 				branch := buildTrigramQueryForClause(subClause, fps)

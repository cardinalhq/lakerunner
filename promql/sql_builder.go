--- conflicted
+++ resolved
@@ -92,8 +92,6 @@
 	}
 }
 
-<<<<<<< HEAD
-
 func buildFromLogLeaf(be *BaseExpr, wantBytes bool, step time.Duration) string {
 	stepMs := step.Milliseconds()
 	tsCol := "\"_cardinalhq.timestamp\""
@@ -142,8 +140,6 @@
 	return sql
 }
 
-=======
->>>>>>> d92fb7bf
 func (be *BaseExpr) ToWorkerSQLForTagValues(step time.Duration, tagName string) string {
 	// Build WHERE clause with metric name and matchers
 	where := withTime(whereFor(be))
